const { globalShortcut, clipboard } = require('electron');
const { exec } = require('child_process');
const os = require('os');

class ContextCapture {
  constructor() {
    this.isRegistered = false;
    this.onContextCaptured = null;
  }

  // Register global hotkey (Cmd+G on Mac, Ctrl+G on Windows/Linux)
  registerGlobalHotkey(callback) {
    if (this.isRegistered) {
      console.log('Global hotkey already registered');
      return true;
    }

    this.onContextCaptured = callback;
<<<<<<< HEAD
    const accelerator = process.platform === 'darwin' ? 'Control+G' : 'Option+G';
=======
    const accelerator = process.platform === 'darwin' ? 'Control+G' : 'Control+G';
>>>>>>> c61b458a

    const success = globalShortcut.register(accelerator, () => {
      console.log(`Global hotkey ${accelerator} pressed`);
      this.captureContext();
    });

    if (success) {
      this.isRegistered = true;
      console.log(`Global hotkey ${accelerator} registered successfully`);
    } else {
      console.error(`Failed to register global hotkey ${accelerator}`);
    }

    return success;
  }

  // Unregister global hotkey
  unregisterGlobalHotkey() {
    if (this.isRegistered) {
      globalShortcut.unregisterAll();
      this.isRegistered = false;
      console.log('Global hotkey unregistered');
    }
  }

  // Main context capture function
  async captureContext() {
    try {
      console.log('Capturing context from active application...');
      
      const context = {
        timestamp: Date.now(),
        source: null,
        text: null,
        title: null,
        appName: null,
        contextType: null
      };

      // Try multiple context capture methods
      const captureResults = await Promise.allSettled([
        this.getSelectedText(),
        this.getClipboardContent(),
        this.getActiveApplication(),
        this.getWindowTitle()
      ]);

      // Process results
      const selectedText = captureResults[0].status === 'fulfilled' ? captureResults[0].value : null;
      const clipboardText = captureResults[1].status === 'fulfilled' ? captureResults[1].value : null;
      const activeApp = captureResults[2].status === 'fulfilled' ? captureResults[2].value : null;
      const windowTitle = captureResults[3].status === 'fulfilled' ? captureResults[3].value : null;

      // Determine best context
      if (selectedText && selectedText.trim()) {
        context.text = selectedText.trim();
        context.contextType = 'selected_text';
        context.title = windowTitle || 'Selected Text';
      } else if (clipboardText && clipboardText.trim()) {
        context.text = clipboardText.trim();
        context.contextType = 'clipboard';
        context.title = 'Clipboard Content';
      } else {
        // Fallback: try to get some context
        context.text = `Context captured from ${activeApp || 'unknown application'}`;
        context.contextType = 'app_context';
        context.title = windowTitle || 'Application Context';
      }

      context.appName = activeApp;
      context.source = activeApp || 'Unknown Application';

      console.log('Context captured:', {
        type: context.contextType,
        length: context.text?.length || 0,
        app: context.appName
      });

      // Call the callback with captured context
      if (this.onContextCaptured) {
        this.onContextCaptured(context);
      }

      return context;
    } catch (error) {
      console.error('Error capturing context:', error);
      
      // Fallback context
      const fallbackContext = {
        timestamp: Date.now(),
        text: 'Unable to capture context automatically. Please paste or type your content.',
        title: 'Context Capture Failed',
        source: 'System',
        contextType: 'fallback',
        error: error.message
      };

      if (this.onContextCaptured) {
        this.onContextCaptured(fallbackContext);
      }

      return fallbackContext;
    }
  }

  // Get selected text (platform-specific)
  async getSelectedText() {
    return new Promise((resolve, reject) => {
      const platform = os.platform();
      
      if (platform === 'darwin') {
        // macOS: Use AppleScript to get selected text
        const script = `
          tell application "System Events"
            set frontApp to name of first process whose frontmost is true
            tell process frontApp
              try
                keystroke "c" using command down
                delay 0.1
                return the clipboard
              on error
                return ""
              end try
            end tell
          end tell
        `;
        
        exec(`osascript -e '${script}'`, (error, stdout) => {
          if (error) {
            reject(error);
          } else {
            resolve(stdout.trim());
          }
        });
      } else if (platform === 'linux') {
        // Linux: Try xclip or xsel
        exec('xclip -selection primary -o', (error, stdout) => {
          if (error) {
            // Try xsel as fallback
            exec('xsel --primary --output', (error2, stdout2) => {
              if (error2) {
                reject(error2);
              } else {
                resolve(stdout2.trim());
              }
            });
          } else {
            resolve(stdout.trim());
          }
        });
      } else if (platform === 'win32') {
        // Windows: Use PowerShell to simulate Ctrl+C and get clipboard
        const script = `
          Add-Type -AssemblyName System.Windows.Forms
          [System.Windows.Forms.SendKeys]::SendWait('^c')
          Start-Sleep -Milliseconds 100
          Get-Clipboard
        `;
        
        exec(`powershell -Command "${script}"`, (error, stdout) => {
          if (error) {
            reject(error);
          } else {
            resolve(stdout.trim());
          }
        });
      } else {
        reject(new Error(`Unsupported platform: ${platform}`));
      }
    });
  }

  // Get clipboard content
  async getClipboardContent() {
    return new Promise((resolve) => {
      try {
        const text = clipboard.readText();
        resolve(text);
      } catch (error) {
        console.error('Error reading clipboard:', error);
        resolve('');
      }
    });
  }

  // Get active application name
  async getActiveApplication() {
    return new Promise((resolve, reject) => {
      const platform = os.platform();
      
      if (platform === 'darwin') {
        const script = `
          tell application "System Events"
            set frontApp to name of first process whose frontmost is true
            return frontApp
          end tell
        `;
        
        exec(`osascript -e '${script}'`, (error, stdout) => {
          if (error) {
            reject(error);
          } else {
            resolve(stdout.trim());
          }
        });
      } else if (platform === 'linux') {
        exec('xprop -id $(xprop -root 32x \'\\t$0\' _NET_ACTIVE_WINDOW | cut -f 2) WM_CLASS', (error, stdout) => {
          if (error) {
            reject(error);
          } else {
            const match = stdout.match(/WM_CLASS\(STRING\) = "([^"]+)"/);
            resolve(match ? match[1] : 'Unknown');
          }
        });
      } else if (platform === 'win32') {
        const script = `
          Add-Type -TypeDefinition '
            using System;
            using System.Diagnostics;
            using System.Runtime.InteropServices;
            public class Win32 {
              [DllImport("user32.dll")]
              public static extern IntPtr GetForegroundWindow();
              [DllImport("user32.dll")]
              public static extern uint GetWindowThreadProcessId(IntPtr hWnd, out uint processId);
            }
          '
          $hwnd = [Win32]::GetForegroundWindow()
          $processId = 0
          [Win32]::GetWindowThreadProcessId($hwnd, [ref]$processId)
          $process = Get-Process -Id $processId -ErrorAction SilentlyContinue
          if ($process) { $process.ProcessName } else { "Unknown" }
        `;
        
        exec(`powershell -Command "${script}"`, (error, stdout) => {
          if (error) {
            reject(error);
          } else {
            resolve(stdout.trim());
          }
        });
      } else {
        reject(new Error(`Unsupported platform: ${platform}`));
      }
    });
  }

  // Get window title
  async getWindowTitle() {
    return new Promise((resolve, reject) => {
      const platform = os.platform();
      
      if (platform === 'darwin') {
        const script = `
          tell application "System Events"
            set frontApp to name of first process whose frontmost is true
            tell process frontApp
              try
                set windowTitle to title of front window
                return windowTitle
              on error
                return frontApp
              end try
            end tell
          end tell
        `;
        
        exec(`osascript -e '${script}'`, (error, stdout) => {
          if (error) {
            reject(error);
          } else {
            resolve(stdout.trim());
          }
        });
      } else if (platform === 'linux') {
        exec('xprop -id $(xprop -root 32x \'\\t$0\' _NET_ACTIVE_WINDOW | cut -f 2) _NET_WM_NAME', (error, stdout) => {
          if (error) {
            reject(error);
          } else {
            const match = stdout.match(/_NET_WM_NAME\(UTF8_STRING\) = "([^"]+)"/);
            resolve(match ? match[1] : 'Unknown Window');
          }
        });
      } else if (platform === 'win32') {
        const script = `
          Add-Type -TypeDefinition '
            using System;
            using System.Runtime.InteropServices;
            using System.Text;
            public class Win32 {
              [DllImport("user32.dll")]
              public static extern IntPtr GetForegroundWindow();
              [DllImport("user32.dll")]
              public static extern int GetWindowText(IntPtr hWnd, StringBuilder text, int count);
            }
          '
          $hwnd = [Win32]::GetForegroundWindow()
          $title = New-Object System.Text.StringBuilder 256
          [Win32]::GetWindowText($hwnd, $title, $title.Capacity)
          return $title.ToString()
        `;
        
        exec(`powershell -Command "${script}"`, (error, stdout) => {
          if (error) {
            reject(error);
          } else {
            resolve(stdout.trim());
          }
        });
      } else {
        reject(new Error(`Unsupported platform: ${platform}`));
      }
    });
  }

  // Manual context capture (for testing)
  async captureManualContext(text, title = null, source = null) {
    const context = {
      timestamp: Date.now(),
      text: text,
      title: title || 'Manual Context',
      source: source || 'Manual Input',
      contextType: 'manual',
      appName: source
    };

    if (this.onContextCaptured) {
      this.onContextCaptured(context);
    }

    return context;
  }
}

module.exports = ContextCapture; <|MERGE_RESOLUTION|>--- conflicted
+++ resolved
@@ -16,11 +16,7 @@
     }
 
     this.onContextCaptured = callback;
-<<<<<<< HEAD
     const accelerator = process.platform === 'darwin' ? 'Control+G' : 'Option+G';
-=======
-    const accelerator = process.platform === 'darwin' ? 'Control+G' : 'Control+G';
->>>>>>> c61b458a
 
     const success = globalShortcut.register(accelerator, () => {
       console.log(`Global hotkey ${accelerator} pressed`);
@@ -335,24 +331,6 @@
       }
     });
   }
-
-  // Manual context capture (for testing)
-  async captureManualContext(text, title = null, source = null) {
-    const context = {
-      timestamp: Date.now(),
-      text: text,
-      title: title || 'Manual Context',
-      source: source || 'Manual Input',
-      contextType: 'manual',
-      appName: source
-    };
-
-    if (this.onContextCaptured) {
-      this.onContextCaptured(context);
-    }
-
-    return context;
-  }
 }
 
 module.exports = ContextCapture; 