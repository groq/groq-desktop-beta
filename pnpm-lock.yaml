--- conflicted
+++ resolved
@@ -97,13 +97,8 @@
         specifier: ^7.0.3
         version: 7.0.3
       electron:
-<<<<<<< HEAD
-        specifier: 37.0.0
-        version: 37.0.0
-=======
         specifier: ^37.0.0
         version: 37.2.2
->>>>>>> 638eba11
       electron-builder:
         specifier: ^24.13.3
         version: 24.13.3(electron-builder-squirrel-windows@24.13.3)
