--- conflicted
+++ resolved
@@ -101,6 +101,10 @@
 │       ├── context/         # React context providers
 │       └── pages/           # Main pages (Settings, etc.)
 ├── shared/                  # Code shared between main and renderer
+├── __tests__/              # Test files
+│   ├── unit/               # Unit tests
+│   ├── integration/        # Integration tests
+│   └── setup/              # Test setup files
 ├── public/                  # Static assets
 ├── package.json             # Dependencies and scripts
 └── vite.config.cjs         # Vite configuration
@@ -108,13 +112,6 @@
 
 ## Testing
 
-<<<<<<< HEAD
-### Testing Requirements
-
-**All contributions must include appropriate tests and maintain our minimum 90% code coverage requirement.**
-
-### Running Tests
-=======
 ### Comprehensive Test Suite
 
 This project maintains **90% minimum coverage** across all metrics. All pull requests must include tests for new functionality.
@@ -139,7 +136,30 @@
 
 # Run CI tests (enforces coverage thresholds)
 pnpm test:ci
-```
+
+# Test Jest cache performance
+pnpm test:cache-perf
+
+# Clear Jest cache
+pnpm test:clear-cache
+
+# Test cross-platform functionality
+pnpm test:platforms
+
+# Test path handling
+pnpm test:paths
+```
+
+#### Jest Cache Configuration
+
+The project uses Jest caching to improve test performance:
+- **Transform caching**: Babel transformations are cached in `.jest-cache/`
+- **Parallel execution**: Tests run with 50% of available CPU cores
+- **CI optimization**: GitHub Actions caches both dependencies and Jest cache
+
+Expected performance improvements:
+- **Local development**: 20-40% faster on subsequent runs
+- **CI/CD pipeline**: 20-30% faster with warm cache
 
 #### Writing Tests
 
@@ -169,55 +189,6 @@
 - **Statements**: ≥90%
 
 *The build will fail if coverage drops below these thresholds.*
-
-### Legacy Platform Tests
->>>>>>> 5a8ff68d
-
-```bash
-# Run all tests
-pnpm test
-
-# Run tests with coverage report
-pnpm test:coverage
-
-# Run only unit tests
-pnpm test:unit
-
-# Run only integration tests
-pnpm test:integration
-
-# Run tests in watch mode (for development)
-pnpm test:watch
-
-# Run tests in CI mode (with coverage enforcement)
-pnpm test:ci
-
-# Test cross-platform functionality
-pnpm test:platforms
-
-# Test path handling only
-pnpm test:paths
-
-# On Windows, you can also run:
-.\test-windows.ps1
-```
-
-<<<<<<< HEAD
-### Writing Tests
-
-When contributing code, you must:
-
-1. **Write tests for all new code**: Every new function, component, or module needs tests
-2. **Update tests for modified code**: If you change existing functionality, update its tests
-3. **Maintain coverage thresholds**: Ensure your changes don't drop coverage below 90%
-4. **Follow existing patterns**: Look at existing tests for examples
-
-#### Test File Locations
-
-- **React Components**: `src/renderer/components/__tests__/ComponentName.test.jsx`
-- **Electron Main Process**: `electron/__tests__/moduleName.test.js`
-- **Unit Tests**: `__tests__/unit/feature.test.js`
-- **Integration Tests**: `__tests__/integration/api.test.js`
 
 #### Example Component Test
 
@@ -258,15 +229,7 @@
 });
 ```
 
-### Coverage Requirements
-
-The project enforces minimum coverage thresholds:
-- **Lines**: 90%
-- **Branches**: 90%
-- **Functions**: 90%
-- **Statements**: 90%
-
-**Your PR will fail CI if coverage drops below these thresholds.**
+### Coverage Monitoring
 
 To check coverage locally:
 ```bash
@@ -277,12 +240,9 @@
 xdg-open coverage/index.html # Linux
 ```
 
-### Manual Testing
-=======
 ### Manual Testing Checklist
 
 Before submitting a PR, manually verify:
->>>>>>> 5a8ff68d
 
 1. **Development Mode**: `pnpm dev` starts without errors
 2. **Settings**: API key configuration works in Settings page
@@ -344,18 +304,11 @@
 ### PR Checklist
 
 - [ ] Code follows existing style and conventions
-<<<<<<< HEAD
-- [ ] All tests pass (`pnpm test`)
-- [ ] Test coverage meets 90% minimum requirement (`pnpm test:coverage`)
-- [ ] New code includes appropriate tests
-- [ ] Cross-platform tests pass (`pnpm test:platforms`)
-=======
 - [ ] **All tests pass** (`pnpm test:ci`)
 - [ ] **Coverage remains ≥90%** (`pnpm test:coverage`)
 - [ ] **New features have unit tests** (in `__tests__/unit/`)
 - [ ] **API changes have integration tests** (in `__tests__/integration/`)
 - [ ] Legacy platform tests pass (`pnpm test:platforms`)
->>>>>>> 5a8ff68d
 - [ ] Documentation updated if needed
 - [ ] Commit messages follow conventional format
 - [ ] No sensitive information (API keys, etc.) committed
