import React from 'react';
import ReactMarkdown from 'react-markdown';
import remarkGfm from 'remark-gfm';
import remarkMath from 'remark-math';
import { Prism as SyntaxHighlighter } from 'react-syntax-highlighter';
import { oneDark } from 'react-syntax-highlighter/dist/esm/styles/prism';
import rehypeKatex from 'rehype-katex';
import "katex/dist/katex.min.css";

const newLineRegex = /\n/;
const newLineAtTheEndRegex = /\n$/;
const codeLanguageRegex = /language-(\w+)/;
const imageFileExtensionsRegex = /\.(jpg|jpeg|png|gif|bmp|webp|svg)$/i;
const components = {
          span: ({ node, children, ...props }) => {
            // Apply word-wrap styles to KaTeX elements to prevent overflow
            if (props.className && props.className.includes('katex')) {
              return (
                <span 
                  {...props} 
                  style={{
                    wordWrap: 'break-word',
                    overflowWrap: 'break-word',
                    wordBreak: 'break-all',
                    ...props.style
                  }}
                >
                  {children}
                </span>
              );
            }
            return <span {...props}>{children}</span>;
          },
          // Custom renderer for code blocks to add syntax highlighting
          code({ node, inline, className, children, ...props }) {
            const match = /language-(\w+)/.exec(className || '');
            return !inline && match ? (
              <SyntaxHighlighter
                style={oneDark} // Apply the chosen theme
                language={match[1]}
                PreTag="div"
                className="rounded-xl"
                {...props}
              >
                {String(children).replace(/\n$/, '')}
              </SyntaxHighlighter>
            ) : (
              <code className={className} {...props}>
                {children}
              </code>
            );
          },
          h1: ({ node: _, children, ...props }) => (
            <h1 className="text-3xl font-bold mb-4 mt-10" {...props}>
              {children}
            </h1>
          ),
          h2: ({ node: _, children, ...props }) => (
            <h2 className="text-2xl font-semibold mb-3 mt-9" {...props}>
              {children}
            </h2>
          ),
          h3: ({ node: _, children, ...props }) => (
            <h3 className="text-xl font-medium mb-3 mt-8" {...props}>
              {children}
            </h3>
          ),
          h4: ({ node: _, children, ...props }) => (
            <h4 className="text-lg font-medium mb-2 mt-7" {...props}>
              {children}
            </h4>
          ),
          h5: ({ node: _, children, ...props }) => (
            <h5 className="text-base font-medium mb-2 mt-7" {...props}>
              {children}
            </h5>
          ),
          h6: ({ node: _, children, ...props }) => (
            <h6 className="text-sm font-medium mb-1 mt-6" {...props}>
              {children}
            </h6>
          ),
          tr: ({ node: _, ...props }) => <tr className="border-b" {...props} />,
          td: ({ node: _, children, ...props }) => {
            return (
              <td
                className="border-r border-gray-200 p-2 font-semibold first:border-l text-left"
                {...props}
              >
                {children}
              </td>
            );
          },
          th: ({ node: _, children, ...props }) => {
            return (
              <th
                className="border-r border-gray-200 p-2 font-semibold first:border-l border-t text-left"
                {...props}
              >
                {children}
              </th>
            );
          },
          table: ({ node: _, ...props }) => (
            <table className="table-auto w-full mb-1" {...props} />
          ),
          thead: ({ node: _, ...props }) => (
            <thead className="bg-gray-100 dark:bg-shallow text-left" {...props} />
          ),
          tbody: ({ node: _, ...props }) => <tbody {...props} />,
          ol: ({ node: _, children, ...props }) => {
            return (
              <ol
                className="ml-0 mb-1 list-decimal"
                {...props}
              >
                {children}
              </ol>
            );
          },
          ul: ({ node: _, children, ...props }) => {
            return (
              <ul
                className="ml-0 mb-1"
                {...props}
              >
                {children}
              </ul>
            );
          },
          li: ({ node: _, ...props }) => <li className="ml-10 mb-2" {...props} />,
          p({ children, ...props }) {
            return (
              <p className="text-left mb-3" {...props}>
                {children}
              </p>
            );
          },
          img({ src, alt, ...props }) {
            // biome-ignore lint/a11y/useAltText: <explanation>
            return <img src={src} alt={alt} {...props} />;
          },
          a({ href, children, ...props }) {
            // Check if the href is an image link
            const isImageLink = href && imageFileExtensionsRegex.test(href);
            if (isImageLink) {
              return (
                <div>
                  <a href={href} {...props} target={"_blank"} rel="noreferrer">
                    {children}
                  </a>
                  <div className="mt-2">
                    <img
                      src={href}
                      alt={`Image at ${href}`}
                      className="max-w-full h-auto"
                    />
                  </div>
                </div>
              );
            }
            // Default link rendering for non-image links
            return (
              <a
                href={href}
                {...props}
                target={"_blank"}
                rel="noreferrer"
                className="text-primaryaccent hover:text-[#0AAFC8]"
              >
                {children}
              </a>
            );
          },
        }
<<<<<<< HEAD
function MarkdownRenderer({ content }) {
  content=content.replace(/\\\[/g, "$$$$")
    .replace(/\\\]/g, "$$$$")
    .replace(/\\\(/g, "$$")
    .replace(/\\\)/g, "$$")
    .replace(/```latex([\s\S]*?)```/g, "$$$$$1$$$$");
=======
function MarkdownRenderer({ content, disableMath = false }) {
  // Filter out reference lines like 【4†L24-L30】【4†L32-L35】
  content = content.replace(/【\d+†L\d+-L\d+】/g, '');
  
  // Only process LaTeX if math rendering is enabled
  if (!disableMath) {
    content = content.replace(/\\\[/g, "$$$$\n")
      .replace(/\\\]/g, "\n$$$$")
      .replace(/\\\(/g, "$$")
      .replace(/\\\)/g, "$$")
      .replace(/```latex([\s\S]*?)```/g, "$$$$$1$$$$");
  }

  // Conditionally include math plugins based on disableMath prop
  const remarkPlugins = disableMath ? [remarkGfm] : [remarkGfm, remarkMath];
  const rehypePlugins = disableMath ? [] : [rehypeKatex];

>>>>>>> 8c3a2795
  return (
    <div className="font-inter">
      <ReactMarkdown
        components={components}
        remarkPlugins={remarkPlugins} // Enable GitHub Flavored Markdown, conditionally enable math
        rehypePlugins={rehypePlugins}
      >
        {content}
      </ReactMarkdown>
    </div>
  );
}

export default MarkdownRenderer; <|MERGE_RESOLUTION|>--- conflicted
+++ resolved
@@ -173,22 +173,14 @@
             );
           },
         }
-<<<<<<< HEAD
-function MarkdownRenderer({ content }) {
-  content=content.replace(/\\\[/g, "$$$$")
-    .replace(/\\\]/g, "$$$$")
-    .replace(/\\\(/g, "$$")
-    .replace(/\\\)/g, "$$")
-    .replace(/```latex([\s\S]*?)```/g, "$$$$$1$$$$");
-=======
 function MarkdownRenderer({ content, disableMath = false }) {
   // Filter out reference lines like 【4†L24-L30】【4†L32-L35】
   content = content.replace(/【\d+†L\d+-L\d+】/g, '');
   
   // Only process LaTeX if math rendering is enabled
   if (!disableMath) {
-    content = content.replace(/\\\[/g, "$$$$\n")
-      .replace(/\\\]/g, "\n$$$$")
+    content = content.replace(/\\\[/g, "$$$$")
+      .replace(/\\\]/g, "$$$$")
       .replace(/\\\(/g, "$$")
       .replace(/\\\)/g, "$$")
       .replace(/```latex([\s\S]*?)```/g, "$$$$$1$$$$");
@@ -197,8 +189,7 @@
   // Conditionally include math plugins based on disableMath prop
   const remarkPlugins = disableMath ? [remarkGfm] : [remarkGfm, remarkMath];
   const rehypePlugins = disableMath ? [] : [rehypeKatex];
-
->>>>>>> 8c3a2795
+  
   return (
     <div className="font-inter">
       <ReactMarkdown
